--- conflicted
+++ resolved
@@ -229,7 +229,6 @@
 	return fmt.Sprintf("/_external-auth-%v", str)
 }
 
-<<<<<<< HEAD
 func buildAuthResponseHeaders(input interface{}) []string {
 	location, ok := input.(*ingress.Location)
 	res := []string{}
@@ -248,7 +247,8 @@
 		res = append(res, fmt.Sprintf("proxy_set_header '%v' $authHeader%v;", h, i))
 	}
 	return res
-=======
+}
+
 func buildLogFormatUpstream(input interface{}) string {
 	config, ok := input.(config.Configuration)
 
@@ -258,7 +258,6 @@
 
 	return nginxconfig.BuildLogFormatUpstream(config.UseProxyProtocol)
 
->>>>>>> f5f9f5e9
 }
 
 // buildProxyPass produces the proxy pass string, if the ingress has redirects
